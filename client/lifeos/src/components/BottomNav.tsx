--- conflicted
+++ resolved
@@ -1,11 +1,7 @@
 'use client';
 
 import { motion } from 'framer-motion';
-<<<<<<< HEAD
 import { useRouter, usePathname } from 'next/navigation';
-=======
-import Link from 'next/link';
->>>>>>> 5ec8bdff
 
 export default function BottomNav() {
   const router = useRouter();
@@ -22,49 +18,38 @@
     >
       <div className="container mx-auto px-4 py-3">
         <div className="flex items-center justify-around">
-          {/* Chat Tab */}
-<<<<<<< HEAD
-          <motion.button 
-            className="flex flex-col items-center p-2 rounded-lg transition-colors group relative"
-            whileHover={{ scale: 1.1, y: -2 }}
-            whileTap={{ scale: 0.95 }}
-            transition={{ type: "spring", stiffness: 400, damping: 17 }}
-            onClick={() => router.push('/')}
-          >
-=======
-          <Link href="/chat">
+            {/* Chat Tab */}
             <motion.button 
-              className="flex flex-col items-center p-2 rounded-lg transition-colors group relative"
-              whileHover={{ scale: 1.1, y: -2 }}
-              whileTap={{ scale: 0.95 }}
-              transition={{ type: "spring", stiffness: 400, damping: 17 }}
+                className="flex flex-col items-center p-2 rounded-lg transition-colors group relative"
+                whileHover={{ scale: 1.1, y: -2 }}
+                whileTap={{ scale: 0.95 }}
+                transition={{ type: "spring", stiffness: 400, damping: 17 }}
+                onClick={() => router.push('/chat')}
             >
->>>>>>> 5ec8bdff
             <motion.svg
-              className={`w-6 h-6 ${isActive('/') ? 'text-text-primary' : 'text-text-secondary'}`}
-              fill="none"
-              stroke="currentColor"
-              viewBox="0 0 24 24"
-              whileHover={{ rotate: 5 }}
-              transition={{ type: "spring", stiffness: 300 }}
+                className={`w-6 h-6 ${isActive('/') ? 'text-text-primary' : 'text-text-secondary'}`}
+                fill="none"
+                stroke="currentColor"
+                viewBox="0 0 24 24"
+                whileHover={{ rotate: 5 }}
+                transition={{ type: "spring", stiffness: 300 }}
             >
-              <path
+                <path
                 strokeLinecap="round"
                 strokeLinejoin="round"
                 strokeWidth={2}
                 d="M8 12h.01M12 12h.01M16 12h.01M21 12c0 4.418-4.03 8-9 8a9.863 9.863 0 01-4.255-.949L3 20l1.395-3.72C3.512 15.042 3 13.574 3 12c0-4.418 4.03-8 9-8s9 3.582 9 8z"
-              />
+                />
             </motion.svg>
             <motion.span 
-              className={`text-xs ${isActive('/') ? 'text-text-primary' : 'text-text-secondary'} opacity-0 group-hover:opacity-100 absolute top-full mt-1 whitespace-nowrap`}
-              initial={{ opacity: 0, y: 5 }}
-              whileHover={{ opacity: 1, y: 0 }}
-              transition={{ duration: 0.2 }}
+                className={`text-xs ${isActive('/') ? 'text-text-primary' : 'text-text-secondary'} opacity-0 group-hover:opacity-100 absolute top-full mt-1 whitespace-nowrap`}
+                initial={{ opacity: 0, y: 5 }}
+                whileHover={{ opacity: 1, y: 0 }}
+                transition={{ duration: 0.2 }}
             >
-              Chat
+                Chat
             </motion.span>
-            </motion.button>
-          </Link>
+        </motion.button>
 
           {/* Highlights Tab */}
           <motion.button 
